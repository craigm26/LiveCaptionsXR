--- conflicted
+++ resolved
@@ -76,22 +76,18 @@
 
 ## Security & Privacy
 
-<<<<<<< HEAD
 - Only works in debug, profile, and TestFlight builds (`kDebugMode || kProfileMode || IS_TESTFLIGHT=true || assertions enabled`)
-=======
-- Works in all build variants
->>>>>>> 5a82b39d
 - Automatically clears logs when disabled
 - Logs are stored only in memory, not persisted to disk
 - Limited to 500 entries to prevent memory issues
 
 ## Why It's Useful
 
-This overlay is helpful when traditional debugging tools aren't available because it lets you:
-- Capture logs from real user devices
-- Troubleshoot issues reported by testers
-- Verify log output in production-like environments
-
+This feature is particularly useful for TestFlight builds where:
+- Traditional debugging tools aren't available
+- You need to capture logs from real user devices
+- You want to troubleshoot issues reported by beta testers
+- You need to verify log output in production-like environments
 
 **Note**: TestFlight builds must be compiled with the `--dart-define=IS_TESTFLIGHT=true` flag to enable debug logging. This is automatically included in the optimized iOS build script (`scripts/build_ios_optimized.sh`).
 
