--- conflicted
+++ resolved
@@ -40,13 +40,9 @@
 echo "   1. Open ios/Runner.xcworkspace in Xcode"
 echo "   2. Select 'Any iOS Device' as target"
 echo "   3. Product -> Archive"
-<<<<<<< HEAD
 echo "   4. Use the ExportOptions.plist for app store distribution"
 echo ""
 echo "ℹ️  This build includes IS_TESTFLIGHT=true flag to enable debug logging in TestFlight builds"
-=======
-echo "   4. Xcode's standard export options for distribution"
->>>>>>> 5a82b39d
 
 # Display approximate build size
 if [ -d "build/ios/iphoneos/Runner.app" ]; then
