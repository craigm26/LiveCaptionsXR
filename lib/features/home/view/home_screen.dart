import 'package:flutter/material.dart';
import 'package:flutter_bloc/flutter_bloc.dart';
import 'dart:async';
import 'dart:io';
import 'dart:typed_data';
import 'dart:ui' as ui;
import 'package:flutter/services.dart';
import 'package:flutter/foundation.dart' show kIsWeb;
import 'package:url_launcher/url_launcher.dart';
import 'package:go_router/go_router.dart';

import '../../sound_detection/cubit/sound_detection_cubit.dart';
import '../../localization/cubit/localization_cubit.dart';
import '../../visual_identification/cubit/visual_identification_cubit.dart';
import '../../live_captions/cubit/live_captions_cubit.dart';
import '../../live_captions/cubit/live_captions_state.dart';
import '../../live_captions/widgets/live_captions_widget.dart';
import '../../settings/cubit/settings_cubit.dart';
import '../../ar_session/cubit/ar_session_cubit.dart';
import '../../ar_session/cubit/ar_session_state.dart';
import '../cubit/home_cubit.dart';
import '../../../core/models/sound_event.dart';
import '../../../core/models/visual_object.dart';
import '../../../core/services/app_logger.dart';
import '../../../shared/widgets/debug_logging_overlay.dart';
import '../../../shared/widgets/ar_session_status_widget.dart';
import '../../../core/services/model_download_manager.dart';
import 'package:provider/provider.dart';
import '../../../core/services/debug_logger_service.dart';
import '../../../core/services/whisper_service_impl.dart';
import '../../../core/services/gemma_3n_service.dart';
import 'package:live_captions_xr/core/di/service_locator.dart';
import 'package:live_captions_xr/core/services/camera_service.dart';
import '../../../core/services/frame_capture_service.dart';
import '../../../core/services/apple_speech_service.dart';

class HomeScreen extends StatefulWidget {
  const HomeScreen({super.key});

  @override
  State<HomeScreen> createState() => _HomeScreenState();
}

class _HomeScreenState extends State<HomeScreen> {
  static final AppLogger _logger = AppLogger.instance;

  late ModelDownloadManager _modelDownloadManager;
  bool _isGemmaInitialized = false;
  bool _isGemmaInitializing = false;

  @override
  void initState() {
    super.initState();
    _logger.i('🏠 HomeScreen initialized', category: LogCategory.ui);
    _modelDownloadManager = ModelDownloadManager();

    WidgetsBinding.instance.addPostFrameCallback((_) async {
      await _checkAndPromptModelDownload();
      // Initialize Gemma after model checks
      await _initializeGemmaBeforeAR();
    });
  }

  Future<void> _checkAndPromptModelDownload() async {
    _logger.d('🔍 Checking model availability on app startup...',
        category: LogCategory.system);

    // Check if required models exist
    _logger.d('🔍 Checking Gemma model availability...',
        category: LogCategory.gemma);
    final gemmaExists =
        await _modelDownloadManager.modelExists('gemma-3n-E4B-it-int4');
    _logger.d('📦 Gemma model exists: $gemmaExists',
        category: LogCategory.gemma);

    _logger.d('🔍 Checking Whisper model availability...',
        category: LogCategory.speech);
    final whisperExists =
        await _modelDownloadManager.modelExists('whisper-base');
    _logger.d('📦 Whisper model exists: $whisperExists',
        category: LogCategory.speech);

    _logger.d(
        '📊 Model availability summary - Gemma: $gemmaExists, Whisper: $whisperExists',
        category: LogCategory.system);

    // Determine which models are needed for this platform
    final needsWhisper = !kIsWeb && !Platform.isIOS;
    final needsGemma = true; // Gemma needed on all platforms
    
    // Check if any required models are missing
    final hasMissingModels = (needsGemma && !gemmaExists) || (needsWhisper && !whisperExists);
    
    if (hasMissingModels && mounted) {
      _logger.w('⚠️ Missing models detected, showing download dialog. Platform needs - Gemma: $needsGemma, Whisper: $needsWhisper',
          category: LogCategory.system);
      _showModelDownloadDialog(
          gemmaExists: gemmaExists, whisperExists: whisperExists);
    } else {
      _logger.i('✅ All required models are available for this platform (Gemma: $needsGemma, Whisper: $needsWhisper)',
          category: LogCategory.system);
    }
  }

  /// Initialize Gemma 3n service before AR launch to prevent freezing during AR session
  Future<void> _initializeGemmaBeforeAR() async {
    if (_isGemmaInitialized || _isGemmaInitializing) {
      _logger.i('🤖 Gemma already initialized or initializing, skipping',
          category: LogCategory.gemma);
      return;
    }

    try {
      _isGemmaInitializing = true;
      _logger.i('🤖 Pre-initializing Gemma 3n service before AR launch...',
          category: LogCategory.gemma);

      final gemma3nService = sl<Gemma3nService>();

      if (gemma3nService.isReady) {
        _logger.i('✅ Gemma 3n service already ready',
            category: LogCategory.gemma);
        _isGemmaInitialized = true;
        return;
      }

      // Show loading state if needed
      if (mounted) {
        setState(() {});
      }

      // Initialize with platform-specific timeout
      final timeout =
          Platform.isIOS ? Duration(seconds: 90) : Duration(seconds: 120);
      _logger.i(
          '⏱️ Initializing Gemma with ${timeout.inSeconds}s timeout for ${Platform.isIOS ? 'iOS' : 'Android'}',
          category: LogCategory.gemma);

      await gemma3nService.initialize().timeout(timeout);

      if (gemma3nService.isReady) {
        _logger.i('✅ Gemma 3n service pre-initialized successfully!',
            category: LogCategory.gemma);
        _isGemmaInitialized = true;
      } else {
        _logger.w('⚠️ Gemma 3n service initialized but not ready',
            category: LogCategory.gemma);
      }
    } on TimeoutException catch (e) {
      _logger.e('⏱️ Gemma 3n service initialization timed out',
          category: LogCategory.gemma, error: e);
      _logger.w('⚠️ Continuing without Gemma enhancement',
          category: LogCategory.gemma);
    } catch (e, stackTrace) {
      _logger.e('❌ Failed to pre-initialize Gemma 3n service',
          category: LogCategory.gemma, error: e, stackTrace: stackTrace);
      _logger.w('⚠️ Continuing without Gemma enhancement',
          category: LogCategory.gemma);
    } finally {
      _isGemmaInitializing = false;
      if (mounted) {
        setState(() {});
      }
    }
  }

  void _showModelDownloadDialog(
      {required bool gemmaExists, required bool whisperExists}) {
    showDialog(
      context: context,
      barrierDismissible: false,
      builder: (context) {
        return ChangeNotifierProvider<ModelDownloadManager>.value(
          value: _modelDownloadManager,
          child: Consumer<ModelDownloadManager>(
            builder: (context, manager, _) {
              const gemmaKey = 'gemma-3n-E4B-it-int4';
              const whisperKey = 'whisper-base';

              final gemmaDownloading = manager.isDownloading(gemmaKey);
              final gemmaProgress = manager.getProgress(gemmaKey);
              final gemmaError = manager.getError(gemmaKey);
              final gemmaCompleted = manager.isCompleted(gemmaKey);

              final whisperDownloading = manager.isDownloading(whisperKey);
              final whisperProgress = manager.getProgress(whisperKey);
              final whisperError = manager.getError(whisperKey);
              final whisperCompleted = manager.isCompleted(whisperKey);

              return AlertDialog(
                title: const Text('Required Models Setup'),
                content: SingleChildScrollView(
                  child: Column(
                    mainAxisSize: MainAxisSize.min,
                    crossAxisAlignment: CrossAxisAlignment.start,
                    children: [
                      const Text(
                        'LiveCaptionsXR requires AI models to function. Please download the required models before proceeding:',
                        style: TextStyle(fontWeight: FontWeight.bold),
                      ),
                      const SizedBox(height: 16),

                      // Gemma Model Section
                      if (!gemmaExists || !gemmaCompleted)
                        Container(
                          padding: const EdgeInsets.all(12),
                          decoration: BoxDecoration(
                            border: Border.all(color: Colors.blue.shade300),
                            borderRadius: BorderRadius.circular(8),
                          ),
                          child: Column(
                            crossAxisAlignment: CrossAxisAlignment.start,
                            children: [
                              Row(
                                children: [
                                  Icon(Icons.auto_awesome,
                                      color: Colors.blue.shade600),
                                  const SizedBox(width: 8),
                                  const Text(
                                    'Gemma 3n Multimodal Model',
                                    style:
                                        TextStyle(fontWeight: FontWeight.bold),
                                  ),
                                ],
                              ),
                              const SizedBox(height: 4),
                              const Text(
                                'For caption enhancement and multimodal processing (4.1 GB)',
                                style:
                                    TextStyle(fontSize: 12, color: Colors.grey),
                              ),
                              const SizedBox(height: 8),
                              if (gemmaDownloading)
                                Column(
                                  children: [
                                    LinearProgressIndicator(
                                        value: gemmaProgress),
                                    const SizedBox(height: 4),
                                    Text(
                                      'Downloading: ${(gemmaProgress * 100).toStringAsFixed(1)}%',
                                      style: const TextStyle(fontSize: 12),
                                    ),
                                  ],
                                )
                              else if (gemmaError != null)
                                Column(
                                  children: [
                                    Text(
                                      'Error: $gemmaError',
                                      style: const TextStyle(
                                          color: Colors.red, fontSize: 12),
                                    ),
                                    const SizedBox(height: 4),
                                    ElevatedButton(
                                      onPressed: () {
                                        manager.resetModel(gemmaKey);
                                        manager.downloadModel(gemmaKey);
                                      },
                                      child: const Text('Retry'),
                                    ),
                                  ],
                                )
                              else if (!gemmaCompleted)
                                ElevatedButton(
                                  onPressed: () =>
                                      manager.downloadModel(gemmaKey),
                                  child: const Text('Download Gemma Model'),
                                ),
                              if (gemmaCompleted)
                                const Text('✅ Gemma model ready',
                                    style: TextStyle(color: Colors.green)),
                            ],
                          ),
                        ),

                      const SizedBox(height: 12),

                      // Whisper Model Section
                      if (!whisperExists || !whisperCompleted)
                        Container(
                          padding: const EdgeInsets.all(12),
                          decoration: BoxDecoration(
                            border: Border.all(color: Colors.green.shade300),
                            borderRadius: BorderRadius.circular(8),
                          ),
                          child: Column(
                            crossAxisAlignment: CrossAxisAlignment.start,
                            children: [
                              if (!kIsWeb && !Platform.isIOS) ... [
                                Row(
                                  children: [
                                    Icon(Icons.mic, color: Colors.green.shade600),
                                    const SizedBox(width: 8),
                                    const Text(
                                      'Whisper Speech Recognition Model',
                                      style:
                                          TextStyle(fontWeight: FontWeight.bold),
                                    ),
                                  ],
                                ),
                                const SizedBox(height: 4),
                                const Text(
                                  'For speech-to-text transcription (147.95 MB)',
                                  style:
                                      TextStyle(fontSize: 12, color: Colors.grey),
                                ),
                                const SizedBox(height: 8),
                                if (whisperDownloading)
                                  Column(
                                    children: [
                                      LinearProgressIndicator(
                                          value: whisperProgress),
                                      const SizedBox(height: 4),
                                      Text(
                                        'Downloading: ${(whisperProgress * 100).toStringAsFixed(1)}%',
                                        style: const TextStyle(fontSize: 12),
                                      ),
                                    ],
                                  )
                                else if (whisperError != null)
                                  Column(
                                    children: [
                                      Text(
                                        'Error: $whisperError',
                                        style: const TextStyle(
                                            color: Colors.red, fontSize: 12),
                                      ),
                                      const SizedBox(height: 4),
                                      ElevatedButton(
                                        onPressed: () {
                                          manager.resetModel(whisperKey);
                                          manager.downloadModel(whisperKey);
                                        },
                                        child: const Text('Retry'),
                                      ),
                                    ],
                                  )
                                else if (!whisperCompleted)
                                  ElevatedButton(
                                    onPressed: () =>
                                        manager.downloadModel(whisperKey),
                                    child: const Text('Download Whisper Model'),
                                  ),
                                if (whisperCompleted)
                                  const Text('✅ Whisper model ready',
                                      style: TextStyle(color: Colors.green)),
                                const SizedBox(height: 16),
                              ] else if (!kIsWeb && Platform.isIOS) ... [
                                Row(
                                  children: [
                                    Icon(Icons.mic, color: Colors.blue.shade600),
                                    const SizedBox(width: 8),
                                    const Text(
                                      'Apple Speech Recognition',
                                      style:
                                          TextStyle(fontWeight: FontWeight.bold),
                                    ),
                                  ],
                                ),
                                const SizedBox(height: 4),
                                const Text(
                                  'Built-in iOS speech recognition (no download required)',
                                  style:
                                      TextStyle(fontSize: 12, color: Colors.grey),
                                ),
                                const SizedBox(height: 8),
                                const Text('✅ iOS Speech Recognition ready',
                                    style: TextStyle(color: Colors.green)),
                                const SizedBox(height: 16),
                              ],
                            ],
                          ),
                        ),

                      const SizedBox(height: 16),

                      // Info section
                      Row(
                        children: [
                          Icon(Icons.info_outline,
                              size: 16, color: Colors.blueGrey),
                          const SizedBox(width: 4),
                          Expanded(
                            child: const Text(
                              'Estimated total download time: ~20-45 min on a 50 Mbps connection',
                              style: TextStyle(fontSize: 12, color: Colors.grey),
                            ),
                          ),
                        ],
                      ),
                      const SizedBox(height: 8),
                      GestureDetector(
                        onTap: () => launchUrl(Uri.parse(
                            'https://huggingface.co/google/gemma-3n-E2B-it')),
                        child: const Text(
                          'Learn more about the models',
                          style: TextStyle(
                            color: Colors.blue,
                            decoration: TextDecoration.underline,
                            fontSize: 12,
                          ),
                        ),
                      ),
                    ],
                  ),
                ),
                actions: [
                  Builder(
                    builder: (context) {
                      // Determine which models are needed for this platform
                      final needsWhisper = !kIsWeb && !Platform.isIOS;
                      final needsGemma = true; // Gemma needed on all platforms
                      
                      // Check if any required models are currently downloading
                      final hasActiveDownloads = 
                          (needsGemma && gemmaDownloading) || 
                          (needsWhisper && whisperDownloading);
                      
                      // Check if all required models are completed
                      final allRequiredCompleted = 
                          (!needsGemma || gemmaCompleted) && 
                          (!needsWhisper || whisperCompleted);
                      
                      // Only show Close button when all required models are completed
                      // No Cancel option - models must be downloaded
                      if (!hasActiveDownloads && allRequiredCompleted) {
                        return TextButton(
                          onPressed: () => Navigator.of(context).pop(),
                          child: const Text('Close'),
                        );
                      }
                      
                      // No button during download or if models not completed
                      return const SizedBox.shrink();
                    },
                  ),
                ],
              );
            },
          ),
        );
      },
    );
  }

  /// Start all services needed for AR mode using the ARSessionCubit
  Future<void> _startAllServicesForARMode() async {
    _logger.i('🚀🚀🚀 [HOME] _startAllServicesForARMode STARTED!',
        category: LogCategory.ui);

    try {
      if (!mounted) {
        _logger.w('⚠️ [HOME] Widget not mounted, returning',
            category: LogCategory.ui);
        return;
      }

      _logger.i('🔍 [HOME] Step 1: Getting ARSessionCubit...',
          category: LogCategory.ui);
      final arSessionCubit = context.read<ARSessionCubit>();
      _logger.i('✅ [HOME] Step 1 complete: Got arSessionCubit',
          category: LogCategory.ui);

      _logger.i('🔍 [HOME] Step 2: Getting Whisper service...',
          category: LogCategory.ui);
      final whisperService = sl<WhisperService>();
      _logger.i(
          '✅ [HOME] Step 2 complete: Retrieved Whisper service from service locator',
          category: LogCategory.speech);

      _logger.i('🔍 [HOME] Step 3: Getting Gemma 3n service...',
          category: LogCategory.ui);
      final gemma3nService = sl<Gemma3nService>();
      _logger.i(
          '✅ [HOME] Step 3 complete: Retrieved Gemma 3n service from service locator',
          category: LogCategory.gemma);

      // Platform-specific STT setup
      if (!kIsWeb && Platform.isIOS) {
        _logger.i('🔍 [HOME] Step 4: Setting up Apple Speech STT event listener...',
            category: LogCategory.ui);
        final appleSpeechService = sl<AppleSpeechService>();
        arSessionCubit.listenToAppleSpeechSTT(appleSpeechService);
        _logger.i(
            '✅ [HOME] Step 4 complete: Apple Speech STT event listener configured',
            category: LogCategory.speech);
      } else {
        _logger.i('🔍 [HOME] Step 4: Setting up Whisper STT event listener...',
            category: LogCategory.ui);
        arSessionCubit.listenToWhisperSTT(whisperService);
        _logger.i(
            '✅ [HOME] Step 4 complete: Whisper STT event listener configured',
            category: LogCategory.speech);
      }

      _logger.i(
          '🔍 [HOME] Step 5: Setting up Gemma 3n enhancement event listener...',
          category: LogCategory.ui);
      arSessionCubit.listenToGemma3nEnhancement(gemma3nService);
      _logger.i(
          '✅ [HOME] Step 5 complete: Gemma 3n enhancement event listener configured',
          category: LogCategory.gemma);

      _logger.i(
          '🔍 [HOME] Step 6: Starting all AR services through ARSessionCubit...',
          category: LogCategory.ui);
      await arSessionCubit.startAllARServices(
        startLiveCaptions: () async {
          _logger.i('🔍 [HOME] Step 6a: Getting LiveCaptionsCubit...',
              category: LogCategory.ui);
          final liveCaptionsCubit = context.read<LiveCaptionsCubit>();
          _logger.i('✅ [HOME] Step 6a complete: Got LiveCaptionsCubit',
              category: LogCategory.ui);

          _logger.i('🔍 [HOME] Step 6b: Checking LiveCaptions state...',
              category: LogCategory.ui);
          if (liveCaptionsCubit.state is! LiveCaptionsActive ||
              !(liveCaptionsCubit.state as LiveCaptionsActive).isListening) {
            _logger.i(
                '🎤 [HOME] Step 6c: Starting live captions for AR mode...',
                category: LogCategory.captions);
            await liveCaptionsCubit.startCaptions();
            _logger.i(
                '✅ [HOME] Step 6c complete: Live captions started for AR mode',
                category: LogCategory.captions);
          } else {
            _logger.i('🎤 [HOME] Step 6c: Live captions already active',
                category: LogCategory.captions);
          }
        },
        startSoundDetection: () async {
          final soundDetectionCubit = context.read<SoundDetectionCubit>();
          if (!soundDetectionCubit.isActive) {
            _logger.i('🔊 Starting sound detection for AR mode...',
                category: LogCategory.audio);
            await soundDetectionCubit.start();
            _logger.i('✅ Sound detection started for AR mode',
                category: LogCategory.audio);
          } else {
            _logger.i('🔊 Sound detection already active',
                category: LogCategory.audio);
          }
        },
        startLocalization: () async {
          final localizationCubit = context.read<LocalizationCubit>();
          if (!localizationCubit.isActive) {
            _logger.i('🧭 Starting localization for AR mode...',
                category: LogCategory.ar);
            await localizationCubit.start();
            _logger.i('✅ Localization started for AR mode',
                category: LogCategory.ar);
          } else {
            _logger.i('🧭 Localization already active',
                category: LogCategory.ar);
          }
        },
        startVisualIdentification: () async {
          final visualIdentificationCubit =
              context.read<VisualIdentificationCubit>();
          if (!visualIdentificationCubit.isActive) {
            _logger.i('👁️ Starting visual identification for AR mode...',
                category: LogCategory.camera);
            await visualIdentificationCubit.start();
            _logger.i('✅ Visual identification started for AR mode',
                category: LogCategory.camera);
          } else {
            _logger.i('👁️ Visual identification already active',
                category: LogCategory.camera);
          }
        },
        // Provide stop callbacks for proper cleanup
        stopLiveCaptions: () async {
          final liveCaptionsCubit = context.read<LiveCaptionsCubit>();
          if (liveCaptionsCubit.state is LiveCaptionsActive &&
              (liveCaptionsCubit.state as LiveCaptionsActive).isListening) {
            _logger.i('🎤 Stopping live captions...',
                category: LogCategory.captions);
            await liveCaptionsCubit.stopCaptions();
            _logger.i('✅ Live captions stopped',
                category: LogCategory.captions);
          }
        },
        stopSoundDetection: () async {
          final soundDetectionCubit = context.read<SoundDetectionCubit>();
          if (soundDetectionCubit.isActive) {
            _logger.i('🔊 Stopping sound detection...');
            await soundDetectionCubit.stop();
            _logger.i('✅ Sound detection stopped');
          }
        },
        stopLocalization: () async {
          final localizationCubit = context.read<LocalizationCubit>();
          if (localizationCubit.isActive) {
            _logger.i('🧭 Stopping localization...');
            await localizationCubit.stop();
            _logger.i('✅ Localization stopped');
          }
        },
        stopVisualIdentification: () async {
          final visualIdentificationCubit =
              context.read<VisualIdentificationCubit>();
          if (visualIdentificationCubit.isActive) {
            _logger.i('👁️ Stopping visual identification...');
            await visualIdentificationCubit.stop();
            _logger.i('✅ Visual identification stopped');
          }
        },
      );
      _logger.i(
          '✅ [HOME] Step 6 complete: All AR services started successfully through ARSessionCubit',
          category: LogCategory.ui);
      _logger.i(
          '🎉🎉🎉 [HOME] _startAllServicesForARMode COMPLETED SUCCESSFULLY!',
          category: LogCategory.ui);
    } catch (e, stackTrace) {
      _logger.e('❌ [HOME] _startAllServicesForARMode FAILED!',
          category: LogCategory.ui, error: e, stackTrace: stackTrace);
      rethrow;
    }
  }

  @override
  void dispose() {
    _logger.i('🗑️ HomeScreen disposing...');
    super.dispose();
    _logger.d('✅ HomeScreen disposed successfully');
  }

  Widget _buildCameraOrFallback() {
    return FutureBuilder<bool>(
      future: isAndroidEmulator(),
      builder: (context, snapshot) {
        if (snapshot.connectionState != ConnectionState.done) {
          return const Center(child: CircularProgressIndicator());
        }
        if (snapshot.data == true) {
          _logger.w('🧪 Emulator detected: showing AR/camera fallback.');
          final cameraService = sl<CameraService>();
          return FutureBuilder<void>(
            future: cameraService
                .initialize()
                .then((_) => cameraService.startCamera()),
            builder: (context, camSnapshot) {
              if (camSnapshot.connectionState != ConnectionState.done) {
                return const Center(child: CircularProgressIndicator());
              }
              final preview = cameraService.getCameraPreviewWidget();
              if (preview != null) {
                return Stack(
                  children: [
                    Positioned.fill(child: preview),
                    Align(
                      alignment: Alignment.bottomCenter,
                      child: Container(
                        color: Colors.black54,
                        padding: const EdgeInsets.all(16),
                        child: const Text(
                          'Emulator Camera Preview (Fallback AR Mode)',
                          style: TextStyle(color: Colors.white, fontSize: 18),
                        ),
                      ),
                    ),
                  ],
                );
              } else {
                return Center(
                  child: Column(
                    mainAxisAlignment: MainAxisAlignment.center,
                    children: [
                      Icon(Icons.videocam_off, size: 64, color: Colors.grey),
                      SizedBox(height: 16),
                      Text(
                        'Camera not available in emulator.',
                        textAlign: TextAlign.center,
                        style: TextStyle(color: Colors.grey),
                      ),
                    ],
                  ),
                );
              }
            },
          );
        } else {
          // Real device: show actual camera/AR widget (replace with your AR widget)
          return const Center(
            child: Column(
              mainAxisAlignment: MainAxisAlignment.center,
              children: [
                Icon(Icons.view_in_ar, color: Colors.white24, size: 120),
                SizedBox(height: 16),
                Text(
                  'AR Experience Ready',
                  style: TextStyle(
                    color: Colors.white54,
                    fontSize: 18,
                    fontWeight: FontWeight.bold,
                  ),
                ),
                SizedBox(height: 8),
                Text(
                  'Tap "Enter AR Mode" to begin',
                  textAlign: TextAlign.center,
                  style: TextStyle(
                    color: Colors.white38,
                    fontSize: 14,
                  ),
                ),
              ],
            ),
          );
        }
      },
    );
  }

  @override
  Widget build(BuildContext context) {
    _logger.d('🏗️ Building HomeScreen UI');

    return BlocBuilder<SettingsCubit, dynamic>(
        builder: (context, settingsState) {
      final debugOverlayEnabled = (settingsState != null &&
              settingsState.debugLoggingOverlayEnabled != null)
          ? settingsState.debugLoggingOverlayEnabled
          : false;
      return BlocBuilder<HomeCubit, HomeState>(
        builder: (context, homeState) {
          return DebugLoggingOverlay(
            isEnabled: debugOverlayEnabled,
            child: BlocListener<HomeCubit, HomeState>(
              listener: (context, state) {},
              child: Scaffold(
                body: Stack(
                  children: [
                    // Camera preview background with instruction overlay
                    Container(
                      color: Colors.black,
                      child: _buildCameraOrFallback(),
                    ),

                    // AR Session Status Widget (top of screen)
                    BlocBuilder<ARSessionCubit, ARSessionState>(
                      builder: (context, arSessionState) {
                        // Show status widget when AR session is not in initial state
                        if (arSessionState is! ARSessionInitial) {
                          return Positioned(
                            top: 0,
                            left: 0,
                            right: 0,
                            child: ARSessionStatusWidget(
                              showCloseButton: arSessionState is ARSessionReady,
                            ),
                          );
                        }
                        return const SizedBox.shrink();
                      },
                    ),

                    BlocBuilder<ARSessionCubit, ARSessionState>(
                      builder: (context, arSessionState) {
                        final inARMode = arSessionState is ARSessionReady;
                        // Only log significant AR state changes
                        return BlocBuilder<LiveCaptionsCubit,
                            LiveCaptionsState>(
                          builder: (context, captionsState) {
                            // Removed verbose caption state logging
                            // Removed verbose caption details logging

                            // Only show overlay when in AR mode and captions are active
                            // or when explicitly requested for fallback
                            bool showOverlay = false;
                            if (inARMode &&
                                captionsState is LiveCaptionsActive) {
                              showOverlay = true;
                              _logger.i(
                                  '🎯 [UI] Showing captions overlay in AR mode',
                                  category: LogCategory.ui);
                            } else if (inARMode &&
                                captionsState is LiveCaptionsActive &&
                                captionsState.showOverlayFallback) {
                              showOverlay = true;
                              // Fallback mode
                            } else {
                              // Not showing captions overlay
                            }

                            return showOverlay
                                ? Positioned(
                                    bottom: 120,
                                    left: 16,
                                    right: 16,
                                    child: LiveCaptionsWidget(
                                      onToggle: () {
                                        final cubit =
                                            context.read<LiveCaptionsCubit>();
                                        if (cubit.state is LiveCaptionsActive &&
                                            (cubit.state as LiveCaptionsActive)
                                                .isListening) {
                                          cubit.stopCaptions();
                                        } else {
                                          cubit.startCaptions();
                                        }
                                      },
                                      onClear: () {
                                        context
                                            .read<LiveCaptionsCubit>()
                                            .clearCaptions();
                                      },
                                      maxWidth: 600,
                                      showHistory: false,
                                    ),
                                  )
                                : const SizedBox.shrink();
                          },
                        );
                      },
                    ),
                    // Sound event overlay (top left)
                    Positioned(
                      top: 32,
                      left: 16,
                      child:
                          BlocBuilder<SoundDetectionCubit, SoundDetectionState>(
                        builder: (context, state) {
                          if (state is SoundDetectionLoaded &&
                              state.events.isNotEmpty) {
                            final SoundEvent event = state.events.last;
                            return Container(
                              padding: const EdgeInsets.all(8),
                              decoration: BoxDecoration(
                                color:
                                    Colors.blue.withAlpha((255 * 0.8).round()),
                                borderRadius: BorderRadius.circular(8),
                              ),
                              child: Row(
                                children: [
                                  const Icon(Icons.hearing,
                                      color: Colors.white),
                                  const SizedBox(width: 8),
                                  Expanded(
                                    child: Text(
                                      '${event.type} (${(event.confidence * 100).toStringAsFixed(0)}%)',
                                      style: const TextStyle(color: Colors.white),
                                    ),
                                  ),
                                ],
                              ),
                            );
                          }
                          return const SizedBox.shrink();
                        },
                      ),
                    ),
                    // Directional cue overlay (center)
                    Center(
                      child: BlocBuilder<LocalizationCubit, LocalizationState>(
                        builder: (context, state) {
                          if (state is LocalizationLoaded) {
                            IconData arrowIcon;
                            switch (state.direction) {
                              case 'left':
                                arrowIcon = Icons.arrow_back;
                                break;
                              case 'right':
                                arrowIcon = Icons.arrow_forward;
                                break;
                              case 'center':
                                arrowIcon = Icons.arrow_upward;
                                break;
                              default:
                                arrowIcon = Icons.navigation;
                            }
                            return Column(
                              mainAxisSize: MainAxisSize.min,
                              children: [
                                Icon(arrowIcon, color: Colors.orange, size: 64),
                                const SizedBox(height: 8),
                                Text(
                                  'Sound from ${state.direction} (${(state.confidence * 100).toStringAsFixed(0)}%)',
                                  style: const TextStyle(
                                      color: Colors.orange, fontSize: 18),
                                ),
                              ],
                            );
                          }
                          return const SizedBox.shrink();
                        },
                      ),
                    ),
                    // Visual object highlight overlay (bottom right)
                    BlocBuilder<VisualIdentificationCubit,
                        VisualIdentificationState>(
                      builder: (context, state) {
                        if (state is VisualIdentificationLoaded &&
                            state.objects.isNotEmpty) {
                          final VisualObject obj = state.objects.first;
                          return Positioned(
                            bottom: 48,
                            right: 24,
                            child: Container(
                              padding: const EdgeInsets.all(8),
                              decoration: BoxDecoration(
                                border: Border.all(
                                    color: Colors.greenAccent, width: 3),
                                borderRadius: BorderRadius.circular(12),
                                color:
                                    Colors.black.withAlpha((255 * 0.3).round()),
                              ),
                              child: Row(
                                children: [
                                  const Icon(Icons.visibility,
                                      color: Colors.greenAccent),
                                  const SizedBox(width: 8),
                                  Expanded(
                                    child: Text(
                                      '${obj.label} (${(obj.confidence * 100).toStringAsFixed(0)}%)',
                                      style: const TextStyle(
                                          color: Colors.greenAccent),
                                    ),
                                  ),
                                ],
                              ),
                            ),
                          );
                        }
                        return const SizedBox.shrink();
                      },
                    ),
                  ],
                ),
                floatingActionButton: Column(
                  mainAxisAlignment: MainAxisAlignment.end,
                  children: [
                    // Spatial Captions Demo Button
                    FloatingActionButton(
                      heroTag: "spatial_demo_fab",
                      onPressed: () {
                        _logger.i('🗨️ Spatial Captions Demo button pressed...');
                        context.go('/spatial-captions-demo');
                      },
                      tooltip: 'Spatial Captions Demo',
                      backgroundColor: Colors.green,
                      child: const Icon(Icons.closed_caption),
                    ),
                    const SizedBox(height: 16),
                    // AR Mode Button
                    BlocListener<ARSessionCubit, ARSessionState>(
                  listener: (context, state) {
                    if (state is ARSessionReady) {
                      // AR session is ready. No need to start services here anymore.
                      _logger.i(
                          '🔄 AR session ready. Services should already be started.');
                    } else if (state is ARSessionError) {
                      _logger.e('❌ AR session error: ${state.message}');
                    } else if (state is ARSessionInitial) {
                      // AR mode was closed - ensure all services are stopped
                      _logger.i('✅ AR mode closed and all services stopped');

                      // Double-check that live captions are stopped
                      final liveCaptionsCubit =
                          context.read<LiveCaptionsCubit>();
                      if (liveCaptionsCubit.state is LiveCaptionsActive &&
                          (liveCaptionsCubit.state as LiveCaptionsActive)
                              .isListening) {
                        _logger.w(
                            '⚠️ Live captions still active after AR session end, stopping...');
                        liveCaptionsCubit.stopCaptions();
                      }

                      // Double-check that other services are stopped
                      final soundDetectionCubit =
                          context.read<SoundDetectionCubit>();
                      if (soundDetectionCubit.isActive) {
                        _logger.w(
                            '⚠️ Sound detection still active after AR session end, stopping...');
                        soundDetectionCubit.stop();
                      }

                      final localizationCubit =
                          context.read<LocalizationCubit>();
                      if (localizationCubit.isActive) {
                        _logger.w(
                            '⚠️ Localization still active after AR session end, stopping...');
                        localizationCubit.stop();
                      }

                      final visualIdentificationCubit =
                          context.read<VisualIdentificationCubit>();
                      if (visualIdentificationCubit.isActive) {
                        _logger.w(
                            '⚠️ Visual identification still active after AR session end, stopping...');
                        visualIdentificationCubit.stop();
                      }

                      _logger.i(
                          '✅ All services verified as stopped after AR session end');
                    }
                  },
                  child: FloatingActionButton(
                    heroTag: "ar_view_fab",
<<<<<<< HEAD
                    onPressed: _isGemmaInitializing
                        ? null
                        : () async {
                            _logger.i('🥽 Enter AR Mode button pressed...',
                                category: LogCategory.ui);

                            final arSessionCubit =
                                context.read<ARSessionCubit>();
                            _logger.i('🎯 Got ARSessionCubit instance',
                                category: LogCategory.ui);

                            try {
                              // Ensure Gemma is initialized before starting AR
                              if (!_isGemmaInitialized &&
                                  !_isGemmaInitializing) {
                                _logger.i(
                                    '🤖 Gemma not yet initialized, initializing now...',
                                    category: LogCategory.ar);
                                await _initializeGemmaBeforeAR();
                              }

                              // Start all AR services
                              await _startAllServicesForARMode();
                              _logger.i(
                                  '✅ [HOME] All AR services started successfully',
                                  category: LogCategory.ui);

                              // Initialize AR session (this will block until AR view is closed)
                              _logger.i(
                                  '🎯 [HOME] Now calling initializeARSession...',
                                  category: LogCategory.ui);
                              await arSessionCubit.initializeARSession(
                                  restoreFromPersistence: false);
                              _logger.i('✅ [HOME] AR session completed',
                                  category: LogCategory.ui);
                            } catch (e, stackTrace) {
                              _logger.e('❌ Failed to enter AR mode',
                                  error: e, stackTrace: stackTrace);

                              ScaffoldMessenger.of(context)
                                  .hideCurrentSnackBar();
                              ScaffoldMessenger.of(context).showSnackBar(
                                SnackBar(
                                  content: Text(
                                      '❌ Failed to enter AR mode: ${e.toString()}'),
                                  backgroundColor: Colors.red,
                                  duration: const Duration(seconds: 5),
                                ),
                              );
                            }
                          },
                    tooltip: _isGemmaInitializing
                        ? 'Initializing Gemma...'
                        : 'Enter AR Mode',
                    child: _isGemmaInitializing
                        ? const SizedBox(
                            width: 24,
                            height: 24,
                            child: CircularProgressIndicator(
                              strokeWidth: 2,
                              valueColor:
                                  AlwaysStoppedAnimation<Color>(Colors.white),
                            ),
                          )
                        : const Icon(Icons.view_in_ar),
                  ),
=======
                    onPressed: () async {
                      _logger.i('🥽 Enter AR Mode button pressed...');
                      final arSessionCubit = context.read<ARSessionCubit>();

                      try {
                        // Initialize AR session
                        await arSessionCubit.initializeARSession(
                            restoreFromPersistence: false);

                        // Start all AR services immediately after initialization
                        await _startAllServicesForARMode();

                      } catch (e, stackTrace) {
                        _logger.e('�� Failed to enter AR mode',
                            error: e, stackTrace: stackTrace);

                        ScaffoldMessenger.of(context).hideCurrentSnackBar();
                        ScaffoldMessenger.of(context).showSnackBar(
                          SnackBar(
                            content: Text(
                                '❌ Failed to enter AR mode: ${e.toString()}'),
                            backgroundColor: Colors.red,
                            duration: const Duration(seconds: 5),
                          ),
                        );
                      }
                    },
                    tooltip: 'Enter AR Mode',
                                            child: const Icon(Icons.view_in_ar),
                      ),
                    ),
                  ],
>>>>>>> 0ee417f9
                ),
              ),
            ),
          );
        },
      );
    });
  }
}<|MERGE_RESOLUTION|>--- conflicted
+++ resolved
@@ -7,6 +7,7 @@
 import 'package:flutter/services.dart';
 import 'package:flutter/foundation.dart' show kIsWeb;
 import 'package:url_launcher/url_launcher.dart';
+import 'package:go_router/go_router.dart';
 import 'package:go_router/go_router.dart';
 
 import '../../sound_detection/cubit/sound_detection_cubit.dart';
@@ -998,7 +999,6 @@
                   },
                   child: FloatingActionButton(
                     heroTag: "ar_view_fab",
-<<<<<<< HEAD
                     onPressed: _isGemmaInitializing
                         ? null
                         : () async {
@@ -1065,40 +1065,6 @@
                           )
                         : const Icon(Icons.view_in_ar),
                   ),
-=======
-                    onPressed: () async {
-                      _logger.i('🥽 Enter AR Mode button pressed...');
-                      final arSessionCubit = context.read<ARSessionCubit>();
-
-                      try {
-                        // Initialize AR session
-                        await arSessionCubit.initializeARSession(
-                            restoreFromPersistence: false);
-
-                        // Start all AR services immediately after initialization
-                        await _startAllServicesForARMode();
-
-                      } catch (e, stackTrace) {
-                        _logger.e('�� Failed to enter AR mode',
-                            error: e, stackTrace: stackTrace);
-
-                        ScaffoldMessenger.of(context).hideCurrentSnackBar();
-                        ScaffoldMessenger.of(context).showSnackBar(
-                          SnackBar(
-                            content: Text(
-                                '❌ Failed to enter AR mode: ${e.toString()}'),
-                            backgroundColor: Colors.red,
-                            duration: const Duration(seconds: 5),
-                          ),
-                        );
-                      }
-                    },
-                    tooltip: 'Enter AR Mode',
-                                            child: const Icon(Icons.view_in_ar),
-                      ),
-                    ),
-                  ],
->>>>>>> 0ee417f9
                 ),
               ),
             ),
